"""Implements an example to demonstrate:

- Defining ROS messages.
- Generating C++ and Python ROS message definitions.
- Defining C++ and Python ROS nodes.
- Defining a ROS deployment -- i.e. a ROS-launch Bazel target.
- Defining a Docker images for the example ROS deployment.
- Defining a Bazel target for running ROS-topic introspection functionality.
"""

load("//docker:image.bzl", "container_image")
load("//ros:launch.bzl", "ros_launch")
load(
    "//ros:interfaces.bzl",
    "cc_ros_interface_library",
    "py_ros_interface_library",
    "ros_interface_library",
)
load("//ros:topic.bzl", "ros_topic")
load("//third_party:packaging.bzl", "binary_pkg_tar")
load("@io_bazel_rules_docker//container:container.bzl", "container_push")
load("@rules_cc//cc:defs.bzl", "cc_binary")
load("@rules_python//python:defs.bzl", "py_binary")

# Handling of ROS messages & services resembles to some extent Bazel's rules for
# handling protobuf messages (e.g. proto_library and cc_proto_library).

# Defines a library of ROS messages. Can be used for services as well.
ros_interface_library(
    name = "example_msgs",
    srcs = ["Example.msg"],
    deps = ["@ros_std_msgs//:std_msgs"],
)

# Defines a C++ library made of auto-generated code from the given messages.
cc_ros_interface_library(
    name = "cc_example_msgs",
    visibility = ["//visibility:public"],
    deps = [":example_msgs"],
)

# Defines a Python library made of auto-generated code from the given messages.
py_ros_interface_library(
    name = "py_example_msgs",
    visibility = ["//visibility:public"],
    deps = [":example_msgs"],
)

# Defines a talker ROS node.
cc_binary(
    name = "talker",
    srcs = [
        "talker.cc",
    ],
    deps = [
        ":cc_example_msgs",
        "@ros_comm//:roscpp_lib",
    ],
)

# Defines a C++ listener ROS node.
cc_binary(
    name = "listener",
    srcs = [
        "listener.cc",
    ],
    deps = [
        ":cc_example_msgs",
        "@ros_comm//:roscpp_lib",
    ],
)

# Defines a Python listener ROS node.
py_binary(
    name = "py_listener",
    srcs = ["listener.py"],
    main = "listener.py",
    deps = [
        ":py_example_msgs",
        "@ros_comm//:rospy",
    ],
)

# Defines a launch target with talker and listener. Just run as
# `bazel run //examples/chatter:chatter`. This will build the two nodes,
# the deployment and start the launcher.
ros_launch(
    name = "chatter",
    launch_files = [":chatter.launch"],
    nodes = [
        ":talker",
        ":listener",
    ],
)

# Define a Docker image target with chatter deployment. Just run as
# `bazel run //examples/chatter:chatter_image`. This will build the nodes,
# the Docker image, and start execution of the deployment inside a container.
container_image(
    name = "chatter_image",
    base = "@ros_deploy_base//image",
    binary = ":chatter",
    docker_run_flags = "-it --rm --network=host",
)

# Here is how a chatter image can be published to a remote repo.
container_push(
    name = "chatter_publish",
    format = "Docker",
    image = ":chatter_image",
    registry = "docker.io",
    repository = "mvukov/chatter",
    tag = "demo",
)

# catkin workflow gives to rostopic app ability to handle all messages that
# live the devel/install workspace. With Bazel workflow we don't have that.
# Here, rostopic is deployment-specific.
# Example usage: `bazel run //examples/chatter:rostopic -- echo /chatter`
ros_topic(
    name = "rostopic",
    deps = [":chatter"],
)

<<<<<<< HEAD
=======
# Builds an archive out of the deployment and it's dependencies.
>>>>>>> e3ff3de4
binary_pkg_tar(
    name = "chatter_pkg",
    binary = ":chatter",
)<|MERGE_RESOLUTION|>--- conflicted
+++ resolved
@@ -122,10 +122,7 @@
     deps = [":chatter"],
 )
 
-<<<<<<< HEAD
-=======
 # Builds an archive out of the deployment and it's dependencies.
->>>>>>> e3ff3de4
 binary_pkg_tar(
     name = "chatter_pkg",
     binary = ":chatter",

--- conflicted
+++ resolved
@@ -1,8 +1,4 @@
 exports_files([
     "expand_teplate.bzl",
-<<<<<<< HEAD
-    "rostopic_app.py",
     "launcher.sh.tpl",
-=======
->>>>>>> a00a067b
 ])